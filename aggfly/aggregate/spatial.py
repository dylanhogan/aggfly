from functools import lru_cache, partial
from copy import deepcopy
import warnings

import numpy as np
import pandas as pd
import xarray as xr
import geopandas as gpd
import pygeos
import dask
import dask.array
import rasterio
import rioxarray
from rasterio.enums import Resampling
import numba
from numba import prange
import zarr

from .aggregate_utils import *
from ..dataset.dataset import Dataset


class SpatialAggregator:
    def __init__(self, clim, weights, names="climate"):
        if type(clim) != list:
            self.clim = [clim]
        else:
            self.clim = clim
        self.grid = weights.grid
        # self.agg_from = agg_from
        self.weights = weights.weights
        self.names = [names] if isinstance(names, str) else names
        # self.func = self.assign_func()
        self.weighted_mean = dask.dataframe.Aggregation(
            name="weighted_mean", chunk=process_chunk, agg=agg, finalize=finalize
        )

    def assign_func(self):
        if self.calc == "avg":
            f = _avg
            self.args = (self.poly,)
        return f

    def execute(self, arr, weight, **kwargs):
        # return **kwargs
        return self.func(arr, weight, *self.args, **kwargs)

    def compute(self, npartitions=30):
        print("COMPUTING")
        clim_ds = dask.compute([x.da for x in self.clim])[0]
        clim_ds = xr.combine_by_coords(
            [x.to_dataset(name=self.names[i]) for i, x in enumerate(clim_ds)]
        )

        clim_df = (
            clim_ds.stack({"cell_id": ["latitude", "longitude"]})
            .drop_vars(["cell_id", "latitude", "longitude"])
            .assign_coords(coords={"cell_id": ("cell_id", self.grid.index.flatten())})
            .to_dataframe()
            .reset_index("time")
            .dropna(subset=self.names)
        )

        self.weights["region_id"] = self.weights.index_right
        merged_df = clim_df.merge(self.weights, how="inner", on="cell_id")
        merged_df = merged_df.dropna(subset=self.names)

        group_key = (
            merged_df[["region_id", "time"]]
            .drop_duplicates()
            .reset_index(drop=True)
            .reset_index()
<<<<<<< HEAD
            .rename(columns={'index':'group_ID'})
        )        

        merged_df = ( merged_df
             .merge(group_key, on=['region_id', 'time'])
             .set_index('group_ID')[['weight', *self.names]]
=======
            .rename(columns={"index": "group_ID"})
>>>>>>> b5834efb
        )

        merged_df = merged_df.merge(group_key, on=["region_id", "time"]).set_index(
            "group_ID"
        )[["weight", *self.names]]

        ddf = dask.dataframe.from_pandas(merged_df, npartitions=50)

        out = ddf[self.names].mul(ddf["weight"], axis=0)
        out["weight"] = ddf["weight"]
        out = out.groupby(out.index).sum()
        out = out[self.names].div(out["weight"], axis=0)

        aggregated = (
            out.merge(group_key, how="right", left_index=True, right_on="group_ID")
            .compute()
            .reset_index(drop=True)
            .drop(columns="group_ID")[["region_id", "time"] + self.names]
        )

        return aggregated


@numba.njit(fastmath=True, parallel=True)
def _avg(frame, weight, poly):
    frame_shp = frame.shape
    res = np.zeros((weight.shape[0],) + frame.shape[2:], dtype=np.float64)
    wes = np.zeros((weight.shape[0],) + frame.shape[2:], dtype=np.float64)
    for r in prange(weight.shape[0]):
        # print(r)
        yl, xl = np.nonzero(weight[r, :, :])
        for t in prange(frame.shape[2]):
            if len(yl) == 0:
                res[r, a, m, d, h] = np.nan
                wes[r, a, m, d, h] = np.nan
            else:
                for l in prange(len(yl)):
                    y = yl[l]
                    x = xl[l]
                    # I can't believe this was actually the solution
                    # https://github.com/numba/numba/issues/2919
                    if int(frame[y, x, a, m, d, h]) != -9223372036854775808:
                        f = frame[y, x, a, m, d, h]
                        w = weight[r, y, x]
                        res[r, a, m, d, h] += f * w
                        wes[r, a, m, d, h] += w
    out = res / wes
    return out.reshape((weight.shape[0],) + frame_shp[2:])


def process_chunk(chunk):
    def weighted_func(df):
        # print(df)
        return (df["weight"] * df["climate"]).sum()

    return (chunk.apply(weighted_func), chunk.sum()["weight"])


def agg(total, weights):
    return (total.sum(), weights.sum())


def finalize(total, weights):
    return total / weights


def weighted(x, cols, w="weight"):
    return pd.Series(np.average(x[cols], weights=x[w], axis=0), cols)


def from_name(name="era5l", calc=("avg", 1)):
    if name == "era5l":
        return SpatialAggregator(calc=calc[0], poly=calc[1])
    else:
        raise NotImplementedError<|MERGE_RESOLUTION|>--- conflicted
+++ resolved
@@ -70,16 +70,7 @@
             .drop_duplicates()
             .reset_index(drop=True)
             .reset_index()
-<<<<<<< HEAD
-            .rename(columns={'index':'group_ID'})
-        )        
-
-        merged_df = ( merged_df
-             .merge(group_key, on=['region_id', 'time'])
-             .set_index('group_ID')[['weight', *self.names]]
-=======
             .rename(columns={"index": "group_ID"})
->>>>>>> b5834efb
         )
 
         merged_df = merged_df.merge(group_key, on=["region_id", "time"]).set_index(
